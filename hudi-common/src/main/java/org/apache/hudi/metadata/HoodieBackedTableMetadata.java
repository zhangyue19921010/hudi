/*
 * Licensed to the Apache Software Foundation (ASF) under one
 * or more contributor license agreements.  See the NOTICE file
 * distributed with this work for additional information
 * regarding copyright ownership.  The ASF licenses this file
 * to you under the Apache License, Version 2.0 (the
 * "License"); you may not use this file except in compliance
 * with the License.  You may obtain a copy of the License at
 *
 *      http://www.apache.org/licenses/LICENSE-2.0
 *
 * Unless required by applicable law or agreed to in writing, software
 * distributed under the License is distributed on an "AS IS" BASIS,
 * WITHOUT WARRANTIES OR CONDITIONS OF ANY KIND, either express or implied.
 * See the License for the specific language governing permissions and
 * limitations under the License.
 */

package org.apache.hudi.metadata;

import org.apache.avro.Schema;
import org.apache.avro.generic.GenericRecord;
import org.apache.hadoop.fs.Path;
import org.apache.hudi.avro.HoodieAvroUtils;
import org.apache.hudi.avro.model.HoodieMetadataRecord;
import org.apache.hudi.avro.model.HoodieRestoreMetadata;
import org.apache.hudi.avro.model.HoodieRollbackMetadata;
import org.apache.hudi.common.config.HoodieCommonConfig;
import org.apache.hudi.common.config.HoodieMetadataConfig;
import org.apache.hudi.common.config.SerializableConfiguration;
import org.apache.hudi.common.data.HoodieData;
import org.apache.hudi.common.engine.HoodieEngineContext;
import org.apache.hudi.common.function.SerializableFunction;
import org.apache.hudi.common.model.FileSlice;
import org.apache.hudi.common.model.HoodieAvroRecord;
import org.apache.hudi.common.model.HoodieBaseFile;
import org.apache.hudi.common.model.HoodieLogFile;
import org.apache.hudi.common.model.HoodieRecord;
import org.apache.hudi.common.table.HoodieTableConfig;
import org.apache.hudi.common.table.HoodieTableMetaClient;
import org.apache.hudi.common.table.timeline.HoodieActiveTimeline;
import org.apache.hudi.common.table.timeline.HoodieInstant;
import org.apache.hudi.common.table.timeline.HoodieTimeline;
import org.apache.hudi.common.table.timeline.TimelineMetadataUtils;
import org.apache.hudi.common.util.ClosableIterator;
import org.apache.hudi.common.util.HoodieTimer;
import org.apache.hudi.common.util.Option;
import org.apache.hudi.common.util.SpillableMapUtils;
import org.apache.hudi.common.util.collection.Pair;
import org.apache.hudi.exception.HoodieException;
import org.apache.hudi.exception.HoodieIOException;
import org.apache.hudi.exception.HoodieMetadataException;
import org.apache.hudi.exception.TableNotFoundException;
import org.apache.hudi.io.storage.HoodieFileReader;
import org.apache.hudi.io.storage.HoodieFileReaderFactory;
import org.apache.log4j.LogManager;
import org.apache.log4j.Logger;
import org.jetbrains.annotations.NotNull;

import java.io.IOException;
import java.util.ArrayList;
import java.util.Collections;
import java.util.HashMap;
import java.util.Iterator;
import java.util.LinkedList;
import java.util.List;
import java.util.Map;
import java.util.Objects;
import java.util.Set;
import java.util.concurrent.ConcurrentHashMap;
import java.util.concurrent.atomic.AtomicInteger;
import java.util.stream.Collectors;

import static org.apache.hudi.common.util.CollectionUtils.isNullOrEmpty;
import static org.apache.hudi.common.util.CollectionUtils.toStream;
import static org.apache.hudi.common.util.ValidationUtils.checkArgument;
import static org.apache.hudi.metadata.HoodieTableMetadataUtil.PARTITION_NAME_BLOOM_FILTERS;
import static org.apache.hudi.metadata.HoodieTableMetadataUtil.PARTITION_NAME_COLUMN_STATS;
import static org.apache.hudi.metadata.HoodieTableMetadataUtil.PARTITION_NAME_FILES;

/**
 * Table metadata provided by an internal DFS backed Hudi metadata table.
 */
public class HoodieBackedTableMetadata extends BaseTableMetadata {

  private static final Logger LOG = LogManager.getLogger(HoodieBackedTableMetadata.class);

  private static final Schema METADATA_RECORD_SCHEMA = HoodieMetadataRecord.getClassSchema();

  private String metadataBasePath;
  // Metadata table's timeline and metaclient
  private HoodieTableMetaClient metadataMetaClient;
  private HoodieTableConfig metadataTableConfig;
  // should we reuse the open file handles, across calls
  private final boolean reuse;

  // Readers for the latest file slice corresponding to file groups in the metadata partition
  private Map<Pair<String, String>, Pair<HoodieFileReader, HoodieMetadataMergedLogRecordReader>> partitionReaders =
      new ConcurrentHashMap<>();

  public HoodieBackedTableMetadata(HoodieEngineContext engineContext, HoodieMetadataConfig metadataConfig,
                                   String datasetBasePath, String spillableMapDirectory) {
    this(engineContext, metadataConfig, datasetBasePath, spillableMapDirectory, false);
  }

  public HoodieBackedTableMetadata(HoodieEngineContext engineContext, HoodieMetadataConfig metadataConfig,
                                   String datasetBasePath, String spillableMapDirectory, boolean reuse) {
    super(engineContext, metadataConfig, datasetBasePath, spillableMapDirectory);
    this.reuse = reuse;
    initIfNeeded();
  }

  private void initIfNeeded() {
    this.metadataBasePath = HoodieTableMetadata.getMetadataTableBasePath(dataBasePath);
    if (!isMetadataTableEnabled) {
      if (!HoodieTableMetadata.isMetadataTable(metadataBasePath)) {
        LOG.info("Metadata table is disabled.");
      }
    } else if (this.metadataMetaClient == null) {
      try {
        this.metadataMetaClient = HoodieTableMetaClient.builder().setConf(hadoopConf.get()).setBasePath(metadataBasePath).build();
        this.metadataTableConfig = metadataMetaClient.getTableConfig();
        this.isBloomFilterIndexEnabled = metadataConfig.isBloomFilterIndexEnabled();
        this.isColumnStatsIndexEnabled = metadataConfig.isColumnStatsIndexEnabled();
      } catch (TableNotFoundException e) {
        LOG.warn("Metadata table was not found at path " + metadataBasePath);
        this.isMetadataTableEnabled = false;
        this.metadataMetaClient = null;
        this.metadataTableConfig = null;
      } catch (Exception e) {
        LOG.error("Failed to initialize metadata table at path " + metadataBasePath, e);
        this.isMetadataTableEnabled = false;
        this.metadataMetaClient = null;
        this.metadataTableConfig = null;
      }
    }
  }

  @Override
  protected Option<HoodieRecord<HoodieMetadataPayload>> getRecordByKey(String key, String partitionName) {
    List<Pair<String, Option<HoodieRecord<HoodieMetadataPayload>>>> recordsByKeys = getRecordsByKeys(Collections.singletonList(key), partitionName);
    return recordsByKeys.size() == 0 ? Option.empty() : recordsByKeys.get(0).getValue();
  }

  @Override
  public HoodieData<HoodieRecord<HoodieMetadataPayload>> getRecordsByKeyPrefixes(List<String> keyPrefixes,
                                                                                 String partitionName) {
    // Sort the columns so that keys are looked up in order
    List<String> sortedkeyPrefixes = new ArrayList<>(keyPrefixes);
    Collections.sort(sortedkeyPrefixes);

    // NOTE: Since we partition records to a particular file-group by full key, we will have
    //       to scan all file-groups for all key-prefixes as each of these might contain some
    //       records matching the key-prefix
    List<FileSlice> partitionFileSlices =
        HoodieTableMetadataUtil.getPartitionLatestMergedFileSlices(metadataMetaClient, partitionName);

    return engineContext.parallelize(partitionFileSlices)
        .flatMap(
            (SerializableFunction<FileSlice, Iterator<Pair<String, Option<HoodieRecord<HoodieMetadataPayload>>>>>) fileSlice -> {
              // NOTE: Since this will be executed by executors, we can't access previously cached
              //       readers, and therefore have to always open new ones
              Pair<HoodieFileReader, HoodieMetadataMergedLogRecordReader> readers =
                  openReaders(partitionName, fileSlice);
              try {
                List<Long> timings = new ArrayList<>();

                HoodieFileReader baseFileReader = readers.getKey();
                HoodieMetadataMergedLogRecordReader logRecordScanner = readers.getRight();

                if (baseFileReader == null && logRecordScanner == null) {
                  // TODO: what do we do if both does not exist? should we throw an exception and let caller do the fallback ?
                  return Collections.emptyIterator();
                }

                boolean fullKeys = false;

                Map<String, Option<HoodieRecord<HoodieMetadataPayload>>> logRecords =
                    readLogRecords(logRecordScanner, sortedkeyPrefixes, fullKeys, timings);

                List<Pair<String, Option<HoodieRecord<HoodieMetadataPayload>>>> mergedRecords =
                    readFromBaseAndMergeWithLogRecords(baseFileReader, sortedkeyPrefixes, fullKeys, logRecords, timings, partitionName);

                LOG.debug(String.format("Metadata read for %s keys took [baseFileRead, logMerge] %s ms",
                    sortedkeyPrefixes.size(), timings));

                return mergedRecords.iterator();
              } catch (IOException ioe) {
                throw new HoodieIOException("Error merging records from metadata table for  " + sortedkeyPrefixes.size() + " key : ", ioe);
              } finally {
                closeReader(readers);
              }
            }
        )
        .map(keyRecordPair -> keyRecordPair.getValue().orElse(null))
        .filter(Objects::nonNull);
  }

  @Override
  public List<Pair<String, Option<HoodieRecord<HoodieMetadataPayload>>>> getRecordsByKeys(List<String> keys,
                                                                                          String partitionName) {
    // Sort the columns so that keys are looked up in order
    List<String> sortedKeys = new ArrayList<>(keys);
    Collections.sort(sortedKeys);
    Map<Pair<String, FileSlice>, List<String>> partitionFileSliceToKeysMap = getPartitionFileSliceToKeysMapping(partitionName, sortedKeys);
    List<Pair<String, Option<HoodieRecord<HoodieMetadataPayload>>>> result = new ArrayList<>();
    AtomicInteger fileSlicesKeysCount = new AtomicInteger();
    partitionFileSliceToKeysMap.forEach((partitionFileSlicePair, fileSliceKeys) -> {
      Pair<HoodieFileReader, HoodieMetadataMergedLogRecordReader> readers =
          getOrCreateReaders(partitionName, partitionFileSlicePair.getRight());
      try {
        List<Long> timings = new ArrayList<>();
        HoodieFileReader baseFileReader = readers.getKey();
        HoodieMetadataMergedLogRecordReader logRecordScanner = readers.getRight();
        if (baseFileReader == null && logRecordScanner == null) {
          return;
        }

        boolean fullKeys = true;
        Map<String, Option<HoodieRecord<HoodieMetadataPayload>>> logRecords =
            readLogRecords(logRecordScanner, fileSliceKeys, fullKeys, timings);

        result.addAll(readFromBaseAndMergeWithLogRecords(baseFileReader, fileSliceKeys, fullKeys, logRecords,
            timings, partitionName));

        LOG.debug(String.format("Metadata read for %s keys took [baseFileRead, logMerge] %s ms",
            fileSliceKeys.size(), timings));
        fileSlicesKeysCount.addAndGet(fileSliceKeys.size());
      } catch (IOException ioe) {
        throw new HoodieIOException("Error merging records from metadata table for  " + sortedKeys.size() + " key : ", ioe);
      } finally {
        if (!reuse) {
          closeReaders(readers);
        }
      }
    });

    return result;
  }

  private Map<String, Option<HoodieRecord<HoodieMetadataPayload>>> readLogRecords(HoodieMetadataMergedLogRecordReader logRecordScanner,
                                                                                  List<String> keys,
                                                                                  boolean fullKey,
                                                                                  List<Long> timings) {
    HoodieTimer timer = new HoodieTimer().startTimer();
    timer.startTimer();

    if (logRecordScanner == null) {
      timings.add(timer.endTimer());
      return Collections.emptyMap();
    }

    String partitionName = logRecordScanner.getPartitionName().get();

    Map<String, Option<HoodieRecord<HoodieMetadataPayload>>> logRecords = new HashMap<>();
    if (isFullScanAllowedForPartition(partitionName)) {
      checkArgument(fullKey, "If full-scan is required, only full keys could be used!");
      // Path which does full scan of log files
      for (String key : keys) {
        logRecords.put(key, logRecordScanner.getRecordByKey(key).get(0).getValue());
      }
    } else {
      // This path will do seeks pertaining to the keys passed in
      List<Pair<String, Option<HoodieRecord<HoodieMetadataPayload>>>> logRecordsList =
          fullKey ? logRecordScanner.getRecordsByKeys(keys)
              : logRecordScanner.getRecordsByKeyPrefixes(keys)
                  .stream()
                  .map(record -> Pair.of(record.getRecordKey(), Option.of(record)))
                  .collect(Collectors.toList());

      for (Pair<String, Option<HoodieRecord<HoodieMetadataPayload>>> entry : logRecordsList) {
        logRecords.put(entry.getKey(), entry.getValue());
      }
    }

    timings.add(timer.endTimer());
    return logRecords;
  }

  private List<Pair<String, Option<HoodieRecord<HoodieMetadataPayload>>>> readFromBaseAndMergeWithLogRecords(HoodieFileReader baseFileReader,
                                                                                                             List<String> keys,
                                                                                                             boolean fullKeys,
                                                                                                             Map<String, Option<HoodieRecord<HoodieMetadataPayload>>> logRecords,
                                                                                                             List<Long> timings,
                                                                                                             String partitionName) throws IOException {
    HoodieTimer timer = new HoodieTimer().startTimer();
    timer.startTimer();

    if (baseFileReader == null) {
      // No base file at all
      timings.add(timer.endTimer());
      if (fullKeys) {
        // In case full-keys (not key-prefixes) were provided, it's expected that the list of
        // records will contain an (optional) entry for each corresponding key
        return keys.stream()
            .map(key -> Pair.of(key, logRecords.getOrDefault(key, Option.empty())))
            .collect(Collectors.toList());
      } else {
        return logRecords.entrySet().stream()
            .map(entry -> Pair.of(entry.getKey(), entry.getValue()))
            .collect(Collectors.toList());
      }
    }

    List<Pair<String, Option<HoodieRecord<HoodieMetadataPayload>>>> result = new ArrayList<>();

    HoodieTimer readTimer = new HoodieTimer();
    readTimer.startTimer();

    Map<String, HoodieRecord<HoodieMetadataPayload>> records =
        fetchBaseFileRecordsByKeys(baseFileReader, keys, fullKeys, partitionName);

    metrics.ifPresent(m -> m.updateMetrics(HoodieMetadataMetrics.BASEFILE_READ_STR, readTimer.endTimer()));

    // Iterate over all provided log-records, merging them into existing records
    for (Option<HoodieRecord<HoodieMetadataPayload>> logRecordOpt : logRecords.values()) {
      if (logRecordOpt.isPresent()) {
        HoodieRecord<HoodieMetadataPayload> logRecord = logRecordOpt.get();
        records.merge(
            logRecord.getRecordKey(),
            logRecord,
            (oldRecord, newRecord) ->
                new HoodieAvroRecord<>(oldRecord.getKey(), newRecord.getData().preCombine(oldRecord.getData()))
        );
      }
    }

    timings.add(timer.endTimer());

    if (fullKeys) {
      // In case full-keys (not key-prefixes) were provided, it's expected that the list of
      // records will contain an (optional) entry for each corresponding key
      return keys.stream()
          .map(key -> Pair.of(key, Option.ofNullable(records.get(key))))
          .collect(Collectors.toList());
    } else {
      return records.values().stream()
          .map(record -> Pair.of(record.getRecordKey(), Option.of(record)))
          .collect(Collectors.toList());
    }
  }

  private Map<String, HoodieRecord<HoodieMetadataPayload>> fetchBaseFileRecordsByKeys(HoodieFileReader<GenericRecord> baseFileReader,
                                                                                      List<String> keys,
                                                                                      boolean fullKeys,
                                                                                      String partitionName) throws IOException {
    ClosableIterator<GenericRecord> records = fullKeys ? baseFileReader.getRecordsByKeysIterator(keys)
        : baseFileReader.getRecordsByKeyPrefixIterator(keys);

    return toStream(records)
        .map(record -> Pair.of(
            (String) record.get(HoodieMetadataPayload.KEY_FIELD_NAME),
            composeRecord(record, partitionName)))
        .collect(Collectors.toMap(Pair::getKey, Pair::getValue));
  }

  private HoodieRecord<HoodieMetadataPayload> composeRecord(GenericRecord avroRecord, String partitionName) {
    if (metadataTableConfig.populateMetaFields()) {
      return SpillableMapUtils.convertToHoodieRecordPayload(avroRecord,
          metadataTableConfig.getPayloadClass(), metadataTableConfig.getPreCombineField(), false);
    }
    return SpillableMapUtils.convertToHoodieRecordPayload(avroRecord,
        metadataTableConfig.getPayloadClass(), metadataTableConfig.getPreCombineField(),
        Pair.of(metadataTableConfig.getRecordKeyFieldProp(), metadataTableConfig.getPartitionFieldProp()),
        false, Option.of(partitionName));
  }

  /**
   * Get the latest file slices for the interested keys in a given partition.
   *
   * @param partitionName - Partition to get the file slices from
   * @param keys          - Interested keys
   * @return FileSlices for the keys
   */
  private Map<Pair<String, FileSlice>, List<String>> getPartitionFileSliceToKeysMapping(final String partitionName, final List<String> keys) {
    // Metadata is in sync till the latest completed instant on the dataset
    List<FileSlice> latestFileSlices =
        HoodieTableMetadataUtil.getPartitionLatestMergedFileSlices(metadataMetaClient, partitionName);

    Map<Pair<String, FileSlice>, List<String>> partitionFileSliceToKeysMap = new HashMap<>();
    for (String key : keys) {
      if (!isNullOrEmpty(latestFileSlices)) {
        final FileSlice slice = latestFileSlices.get(HoodieTableMetadataUtil.mapRecordKeyToFileGroupIndex(key,
            latestFileSlices.size()));
        final Pair<String, FileSlice> partitionNameFileSlicePair = Pair.of(partitionName, slice);
        partitionFileSliceToKeysMap.computeIfAbsent(partitionNameFileSlicePair, k -> new ArrayList<>()).add(key);
      }
    }
    return partitionFileSliceToKeysMap;
  }

  /**
   * Create a file reader and the record scanner for a given partition and file slice
   * if readers are not already available.
   *
   * @param partitionName    - Partition name
   * @param slice            - The file slice to open readers for
   * @return File reader and the record scanner pair for the requested file slice
   */
<<<<<<< HEAD
  private Pair<HoodieFileReader, HoodieMetadataMergedLogRecordReader> openReadersIfNeeded(String partitionName, FileSlice slice) {
    if (reuse) {
      return partitionReaders.computeIfAbsent(Pair.of(partitionName, slice.getFileId()), k -> {
        return getHoodieMetadataMergedLogRecordReaderPair(partitionName, slice);
      });
    } else {
      return getHoodieMetadataMergedLogRecordReaderPair(partitionName, slice);
    }
  }

  @NotNull
  private Pair<HoodieFileReader, HoodieMetadataMergedLogRecordReader> getHoodieMetadataMergedLogRecordReaderPair(String partitionName, FileSlice slice) {
    try {
      HoodieTimer timer = new HoodieTimer().startTimer();

=======
  private Pair<HoodieFileReader, HoodieMetadataMergedLogRecordReader> getOrCreateReaders(String partitionName, FileSlice slice) {
    return partitionReaders.computeIfAbsent(Pair.of(partitionName, slice.getFileId()), k -> openReaders(partitionName, slice));
  }

  private Pair<HoodieFileReader, HoodieMetadataMergedLogRecordReader> openReaders(String partitionName, FileSlice slice) {
    try {
      HoodieTimer timer = new HoodieTimer().startTimer();
>>>>>>> ded19780
      // Open base file reader
      Pair<HoodieFileReader, Long> baseFileReaderOpenTimePair = getBaseFileReader(slice, timer);
      HoodieFileReader baseFileReader = baseFileReaderOpenTimePair.getKey();
      final long baseFileOpenMs = baseFileReaderOpenTimePair.getValue();

      // Open the log record scanner using the log files from the latest file slice
      List<HoodieLogFile> logFiles = slice.getLogFiles().collect(Collectors.toList());
      Pair<HoodieMetadataMergedLogRecordReader, Long> logRecordScannerOpenTimePair =
          getLogRecordScanner(logFiles, partitionName);
      HoodieMetadataMergedLogRecordReader logRecordScanner = logRecordScannerOpenTimePair.getKey();
      final long logScannerOpenMs = logRecordScannerOpenTimePair.getValue();

      metrics.ifPresent(metrics -> metrics.updateMetrics(HoodieMetadataMetrics.SCAN_STR,
          +baseFileOpenMs + logScannerOpenMs));
      return Pair.of(baseFileReader, logRecordScanner);
    } catch (IOException e) {
      throw new HoodieIOException("Error opening readers for metadata table partition " + partitionName, e);
    }
  }

  private Pair<HoodieFileReader, Long> getBaseFileReader(FileSlice slice, HoodieTimer timer) throws IOException {
    HoodieFileReader baseFileReader = null;
    Long baseFileOpenMs;
    // If the base file is present then create a reader
    Option<HoodieBaseFile> basefile = slice.getBaseFile();
    if (basefile.isPresent()) {
      String basefilePath = basefile.get().getPath();
      baseFileReader = HoodieFileReaderFactory.getFileReader(hadoopConf.get(), new Path(basefilePath));
      baseFileOpenMs = timer.endTimer();
      LOG.info(String.format("Opened metadata base file from %s at instant %s in %d ms", basefilePath,
          basefile.get().getCommitTime(), baseFileOpenMs));
    } else {
      baseFileOpenMs = 0L;
      timer.endTimer();
    }
    return Pair.of(baseFileReader, baseFileOpenMs);
  }

  private Set<String> getValidInstantTimestamps() {
    // Only those log files which have a corresponding completed instant on the dataset should be read
    // This is because the metadata table is updated before the dataset instants are committed.
    HoodieActiveTimeline datasetTimeline = dataMetaClient.getActiveTimeline();
    Set<String> validInstantTimestamps = datasetTimeline.filterCompletedInstants().getInstants()
        .map(HoodieInstant::getTimestamp).collect(Collectors.toSet());

    // For any rollbacks and restores, we cannot neglect the instants that they are rolling back.
    // The rollback instant should be more recent than the start of the timeline for it to have rolled back any
    // instant which we have a log block for.
    final String earliestInstantTime = validInstantTimestamps.isEmpty() ? SOLO_COMMIT_TIMESTAMP : Collections.min(validInstantTimestamps);
    datasetTimeline.getRollbackAndRestoreTimeline().filterCompletedInstants().getInstants()
        .filter(instant -> HoodieTimeline.compareTimestamps(instant.getTimestamp(), HoodieTimeline.GREATER_THAN, earliestInstantTime))
        .forEach(instant -> {
          validInstantTimestamps.addAll(getRollbackedCommits(instant, datasetTimeline));
        });

    // SOLO_COMMIT_TIMESTAMP is used during bootstrap so it is a valid timestamp
    validInstantTimestamps.add(SOLO_COMMIT_TIMESTAMP);
    return validInstantTimestamps;
  }

  public Pair<HoodieMetadataMergedLogRecordReader, Long> getLogRecordScanner(List<HoodieLogFile> logFiles,
                                                                             String partitionName) {
    return getLogRecordScanner(logFiles, partitionName, Option.empty());
  }

  public Pair<HoodieMetadataMergedLogRecordReader, Long> getLogRecordScanner(List<HoodieLogFile> logFiles,
                                                                             String partitionName,
                                                                             Option<Boolean> allowFullScanOverride) {
    HoodieTimer timer = new HoodieTimer().startTimer();
    List<String> sortedLogFilePaths = logFiles.stream()
        .sorted(HoodieLogFile.getLogFileComparator())
        .map(o -> o.getPath().toString())
        .collect(Collectors.toList());

    // Only those log files which have a corresponding completed instant on the dataset should be read
    // This is because the metadata table is updated before the dataset instants are committed.
    Set<String> validInstantTimestamps = getValidInstantTimestamps();

    Option<HoodieInstant> latestMetadataInstant = metadataMetaClient.getActiveTimeline().filterCompletedInstants().lastInstant();
    String latestMetadataInstantTime = latestMetadataInstant.map(HoodieInstant::getTimestamp).orElse(SOLO_COMMIT_TIMESTAMP);

    boolean allowFullScan = allowFullScanOverride.orElseGet(() -> isFullScanAllowedForPartition(partitionName));

    // Load the schema
    Schema schema = HoodieAvroUtils.addMetadataFields(HoodieMetadataRecord.getClassSchema());
    HoodieCommonConfig commonConfig = HoodieCommonConfig.newBuilder().fromProperties(metadataConfig.getProps()).build();
    HoodieMetadataMergedLogRecordReader logRecordScanner = HoodieMetadataMergedLogRecordReader.newBuilder()
        .withFileSystem(metadataMetaClient.getFs())
        .withBasePath(metadataBasePath)
        .withLogFilePaths(sortedLogFilePaths)
        .withReaderSchema(schema)
        .withLatestInstantTime(latestMetadataInstantTime)
        .withMaxMemorySizeInBytes(MAX_MEMORY_SIZE_IN_BYTES)
        .withBufferSize(BUFFER_SIZE)
        .withSpillableMapBasePath(spillableMapDirectory)
        .withDiskMapType(commonConfig.getSpillableDiskMapType())
        .withBitCaskDiskMapCompressionEnabled(commonConfig.isBitCaskDiskMapCompressionEnabled())
        .withLogBlockTimestamps(validInstantTimestamps)
        .allowFullScan(allowFullScan)
        .withPartition(partitionName)
        .build();

    Long logScannerOpenMs = timer.endTimer();
    LOG.info(String.format("Opened %d metadata log files (dataset instant=%s, metadata instant=%s) in %d ms",
        sortedLogFilePaths.size(), getLatestDataInstantTime(), latestMetadataInstantTime, logScannerOpenMs));
    return Pair.of(logRecordScanner, logScannerOpenMs);
  }

  // NOTE: We're allowing eager full-scan of the log-files only for "files" partition.
  //       Other partitions (like "column_stats", "bloom_filters") will have to be fetched
  //       t/h point-lookups
  private boolean isFullScanAllowedForPartition(String partitionName) {
    switch (partitionName) {
      case PARTITION_NAME_FILES:
        return metadataConfig.allowFullScan();

      case PARTITION_NAME_COLUMN_STATS:
      case PARTITION_NAME_BLOOM_FILTERS:
      default:
        return false;
    }
  }

  /**
   * Returns a list of commits which were rolled back as part of a Rollback or Restore operation.
   *
   * @param instant  The Rollback operation to read
   * @param timeline instant of timeline from dataset.
   */
  private List<String> getRollbackedCommits(HoodieInstant instant, HoodieActiveTimeline timeline) {
    try {
      if (instant.getAction().equals(HoodieTimeline.ROLLBACK_ACTION)) {
        HoodieRollbackMetadata rollbackMetadata = TimelineMetadataUtils.deserializeHoodieRollbackMetadata(
            timeline.getInstantDetails(instant).get());
        return rollbackMetadata.getCommitsRollback();
      }

      List<String> rollbackedCommits = new LinkedList<>();
      if (instant.getAction().equals(HoodieTimeline.RESTORE_ACTION)) {
        // Restore is made up of several rollbacks
        HoodieRestoreMetadata restoreMetadata = TimelineMetadataUtils.deserializeHoodieRestoreMetadata(
            timeline.getInstantDetails(instant).get());
        restoreMetadata.getHoodieRestoreMetadata().values().forEach(rms -> {
          rms.forEach(rm -> rollbackedCommits.addAll(rm.getCommitsRollback()));
        });
      }
      return rollbackedCommits;
    } catch (IOException e) {
      throw new HoodieMetadataException("Error retrieving rollback commits for instant " + instant, e);
    }
  }

  @Override
  public void close() {
    closePartitionReaders();
  }

  /**
   * Close the file reader and the record scanner for the given file slice.
   *
   * @param partitionFileSlicePair - Partition and FileSlice
   */
  private synchronized void close(Pair<String, String> partitionFileSlicePair) {
    Pair<HoodieFileReader, HoodieMetadataMergedLogRecordReader> readers =
        partitionReaders.remove(partitionFileSlicePair);
<<<<<<< HEAD
    closeReaders(readers);
  }

  private void closeReaders(Pair<HoodieFileReader, HoodieMetadataMergedLogRecordReader> readers) {
=======
    closeReader(readers);
  }

  /**
   * Close and clear all the partitions readers.
   */
  private void closePartitionReaders() {
    for (Pair<String, String> partitionFileSlicePair : partitionReaders.keySet()) {
      close(partitionFileSlicePair);
    }
    partitionReaders.clear();
  }

  private void closeReader(Pair<HoodieFileReader, HoodieMetadataMergedLogRecordReader> readers) {
>>>>>>> ded19780
    if (readers != null) {
      try {
        if (readers.getKey() != null) {
          readers.getKey().close();
        }
        if (readers.getValue() != null) {
          readers.getValue().close();
        }
      } catch (Exception e) {
        throw new HoodieException("Error closing resources during metadata table merge", e);
      }
    }
  }

  public boolean enabled() {
    return isMetadataTableEnabled;
  }

  public SerializableConfiguration getHadoopConf() {
    return hadoopConf;
  }

  public HoodieTableMetaClient getMetadataMetaClient() {
    return metadataMetaClient;
  }

  public Map<String, String> stats() {
    return metrics.map(m -> m.getStats(true, metadataMetaClient, this)).orElse(new HashMap<>());
  }

  @Override
  public Option<String> getSyncedInstantTime() {
    if (metadataMetaClient != null) {
      Option<HoodieInstant> latestInstant = metadataMetaClient.getActiveTimeline().getDeltaCommitTimeline().filterCompletedInstants().lastInstant();
      if (latestInstant.isPresent()) {
        return Option.of(latestInstant.get().getTimestamp());
      }
    }
    return Option.empty();
  }

  @Override
  public Option<String> getLatestCompactionTime() {
    if (metadataMetaClient != null) {
      Option<HoodieInstant> latestCompaction = metadataMetaClient.getActiveTimeline().getCommitTimeline().filterCompletedInstants().lastInstant();
      if (latestCompaction.isPresent()) {
        return Option.of(latestCompaction.get().getTimestamp());
      }
    }
    return Option.empty();
  }

  @Override
  public void reset() {
    initIfNeeded();
    dataMetaClient.reloadActiveTimeline();
    if (metadataMetaClient != null) {
      metadataMetaClient.reloadActiveTimeline();
    }
    // the cached reader has max instant time restriction, they should be cleared
    // because the metadata timeline may have changed.
    closePartitionReaders();
  }
}<|MERGE_RESOLUTION|>--- conflicted
+++ resolved
@@ -55,7 +55,6 @@
 import org.apache.hudi.io.storage.HoodieFileReaderFactory;
 import org.apache.log4j.LogManager;
 import org.apache.log4j.Logger;
-import org.jetbrains.annotations.NotNull;
 
 import java.io.IOException;
 import java.util.ArrayList;
@@ -230,7 +229,7 @@
         throw new HoodieIOException("Error merging records from metadata table for  " + sortedKeys.size() + " key : ", ioe);
       } finally {
         if (!reuse) {
-          closeReaders(readers);
+          closeReader(readers);
         }
       }
     });
@@ -397,31 +396,18 @@
    * @param slice            - The file slice to open readers for
    * @return File reader and the record scanner pair for the requested file slice
    */
-<<<<<<< HEAD
-  private Pair<HoodieFileReader, HoodieMetadataMergedLogRecordReader> openReadersIfNeeded(String partitionName, FileSlice slice) {
+  private Pair<HoodieFileReader, HoodieMetadataMergedLogRecordReader> getOrCreateReaders(String partitionName, FileSlice slice) {
     if (reuse) {
       return partitionReaders.computeIfAbsent(Pair.of(partitionName, slice.getFileId()), k -> {
-        return getHoodieMetadataMergedLogRecordReaderPair(partitionName, slice);
-      });
+        return openReaders(partitionName, slice); });
     } else {
-      return getHoodieMetadataMergedLogRecordReaderPair(partitionName, slice);
-    }
-  }
-
-  @NotNull
-  private Pair<HoodieFileReader, HoodieMetadataMergedLogRecordReader> getHoodieMetadataMergedLogRecordReaderPair(String partitionName, FileSlice slice) {
-    try {
-      HoodieTimer timer = new HoodieTimer().startTimer();
-
-=======
-  private Pair<HoodieFileReader, HoodieMetadataMergedLogRecordReader> getOrCreateReaders(String partitionName, FileSlice slice) {
-    return partitionReaders.computeIfAbsent(Pair.of(partitionName, slice.getFileId()), k -> openReaders(partitionName, slice));
+      return openReaders(partitionName, slice);
+    }
   }
 
   private Pair<HoodieFileReader, HoodieMetadataMergedLogRecordReader> openReaders(String partitionName, FileSlice slice) {
     try {
       HoodieTimer timer = new HoodieTimer().startTimer();
->>>>>>> ded19780
       // Open base file reader
       Pair<HoodieFileReader, Long> baseFileReaderOpenTimePair = getBaseFileReader(slice, timer);
       HoodieFileReader baseFileReader = baseFileReaderOpenTimePair.getKey();
@@ -587,12 +573,6 @@
   private synchronized void close(Pair<String, String> partitionFileSlicePair) {
     Pair<HoodieFileReader, HoodieMetadataMergedLogRecordReader> readers =
         partitionReaders.remove(partitionFileSlicePair);
-<<<<<<< HEAD
-    closeReaders(readers);
-  }
-
-  private void closeReaders(Pair<HoodieFileReader, HoodieMetadataMergedLogRecordReader> readers) {
-=======
     closeReader(readers);
   }
 
@@ -607,7 +587,6 @@
   }
 
   private void closeReader(Pair<HoodieFileReader, HoodieMetadataMergedLogRecordReader> readers) {
->>>>>>> ded19780
     if (readers != null) {
       try {
         if (readers.getKey() != null) {
