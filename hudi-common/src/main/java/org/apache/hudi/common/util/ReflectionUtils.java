--- conflicted
+++ resolved
@@ -170,17 +170,6 @@
   }
 
   /**
-<<<<<<< HEAD
-   * Checks if the given class with the name is a subclass of another class.
-   *
-   * @param aClazzName Class name.
-   * @param superClazz Super class to check.
-   * @return {@code true} if {@code aClazzName} is a subclass of {@code superClazz};
-   * {@code false} otherwise.
-   */
-  public static boolean isSubClass(String aClazzName, Class<?> superClazz) {
-    return superClazz.isAssignableFrom(getClass(aClazzName));
-=======
    * Invoke a static method of a class.
    * @param clazz
    * @param methodName
@@ -199,6 +188,17 @@
     } catch (InvocationTargetException | IllegalAccessException e) {
       throw new HoodieException(String.format("Unable to invoke the methond %s of the class %s ",  methodName, clazz), e);
     }
->>>>>>> a70355f4
+  }
+
+  /**
+   * Checks if the given class with the name is a subclass of another class.
+   *
+   * @param aClazzName Class name.
+   * @param superClazz Super class to check.
+   * @return {@code true} if {@code aClazzName} is a subclass of {@code superClazz};
+   * {@code false} otherwise.
+   */
+  public static boolean isSubClass(String aClazzName, Class<?> superClazz) {
+    return superClazz.isAssignableFrom(getClass(aClazzName));
   }
 }