/*
 * Licensed to the Apache Software Foundation (ASF) under one
 * or more contributor license agreements.  See the NOTICE file
 * distributed with this work for additional information
 * regarding copyright ownership.  The ASF licenses this file
 * to you under the Apache License, Version 2.0 (the
 * "License"); you may not use this file except in compliance
 * with the License.  You may obtain a copy of the License at
 *
 *      http://www.apache.org/licenses/LICENSE-2.0
 *
 * Unless required by applicable law or agreed to in writing, software
 * distributed under the License is distributed on an "AS IS" BASIS,
 * WITHOUT WARRANTIES OR CONDITIONS OF ANY KIND, either express or implied.
 * See the License for the specific language governing permissions and
 * limitations under the License.
 */

package org.apache.hudi.client.transaction.lock;

import org.apache.hudi.common.config.LockConfiguration;
import org.apache.hudi.common.config.SerializableConfiguration;
import org.apache.hudi.common.lock.LockProvider;
import org.apache.hudi.common.util.ReflectionUtils;
import org.apache.hudi.config.HoodieLockConfig;
import org.apache.hudi.config.HoodieWriteConfig;
import org.apache.hudi.exception.HoodieLockException;

import org.apache.hadoop.fs.FileSystem;
import org.apache.log4j.LogManager;
import org.apache.log4j.Logger;

import java.io.Serializable;
import java.util.concurrent.TimeUnit;

import static org.apache.hudi.common.config.LockConfiguration.LOCK_ACQUIRE_CLIENT_NUM_RETRIES_PROP_KEY;
import static org.apache.hudi.common.config.LockConfiguration.LOCK_ACQUIRE_CLIENT_RETRY_WAIT_TIME_IN_MILLIS_PROP_KEY;

/**
 * This class wraps implementations of {@link LockProvider} and provides an easy way to manage the lifecycle of a lock.
 */
public class LockManager implements Serializable, AutoCloseable {

  private static final Logger LOG = LogManager.getLogger(LockManager.class);
  private final HoodieWriteConfig writeConfig;
  private final LockConfiguration lockConfiguration;
  private final SerializableConfiguration hadoopConf;
  private final int maxRetries;
  private final long maxWaitTimeInMs;
  private volatile LockProvider lockProvider;

  public LockManager(HoodieWriteConfig writeConfig, FileSystem fs) {
    this.writeConfig = writeConfig;
    this.hadoopConf = new SerializableConfiguration(fs.getConf());
    this.lockConfiguration = new LockConfiguration(writeConfig.getProps());
    maxRetries = lockConfiguration.getConfig().getInteger(LOCK_ACQUIRE_CLIENT_NUM_RETRIES_PROP_KEY,
        Integer.parseInt(HoodieLockConfig.LOCK_ACQUIRE_CLIENT_NUM_RETRIES.defaultValue()));
    maxWaitTimeInMs = lockConfiguration.getConfig().getLong(LOCK_ACQUIRE_CLIENT_RETRY_WAIT_TIME_IN_MILLIS_PROP_KEY,
        Long.parseLong(HoodieLockConfig.LOCK_ACQUIRE_CLIENT_RETRY_WAIT_TIME_IN_MILLIS.defaultValue()));
  }

  public void lock() {
    if (writeConfig.getWriteConcurrencyMode().supportsOptimisticConcurrencyControl()) {
      LockProvider lockProvider = getLockProvider();
      int retryCount = 0;
      boolean acquired = false;
      while (retryCount <= maxRetries) {
        try {
          acquired = lockProvider.tryLock(writeConfig.getLockAcquireWaitTimeoutInMs(), TimeUnit.MILLISECONDS);
          if (acquired) {
            break;
          }
          LOG.info("Retrying to acquire lock...");
          Thread.sleep(maxWaitTimeInMs);
          retryCount++;
        } catch (HoodieLockException | InterruptedException e) {
          if (retryCount >= maxRetries) {
            throw new HoodieLockException("Unable to acquire lock, lock object ", e);
          }
        }
      }
      if (!acquired) {
        throw new HoodieLockException("Unable to acquire lock, lock object " + lockProvider.getLock());
      }
    }
  }

  /**
<<<<<<< HEAD
   * We need to take care of the scenarios that current thread may not the holder of this lock
   * and trying to call unlock()
=======
   * We need to take care of the scenarios that current thread may not be the holder of this lock
   * and tries to call unlock()
>>>>>>> b5349492
   */
  public void unlock() {
    if (writeConfig.getWriteConcurrencyMode().supportsOptimisticConcurrencyControl()) {
      getLockProvider().unlock();
    }
  }

  public synchronized LockProvider getLockProvider() {
    // Perform lazy initialization of lock provider only if needed
    if (lockProvider == null) {
      LOG.info("LockProvider " + writeConfig.getLockProviderClass());
      lockProvider = (LockProvider) ReflectionUtils.loadClass(writeConfig.getLockProviderClass(),
          lockConfiguration, hadoopConf.get());
    }
    return lockProvider;
  }

  @Override
  public void close() {
    closeQuietly();
  }

  private void closeQuietly() {
    try {
      if (lockProvider != null) {
        lockProvider.close();
        LOG.info("Released connection created for acquiring lock");
        lockProvider = null;
      }
    } catch (Exception e) {
      LOG.error("Unable to close and release connection created for acquiring lock", e);
    }
  }
}<|MERGE_RESOLUTION|>--- conflicted
+++ resolved
@@ -18,6 +18,9 @@
 
 package org.apache.hudi.client.transaction.lock;
 
+import java.io.Serializable;
+import java.util.concurrent.TimeUnit;
+import org.apache.hadoop.fs.FileSystem;
 import org.apache.hudi.common.config.LockConfiguration;
 import org.apache.hudi.common.config.SerializableConfiguration;
 import org.apache.hudi.common.lock.LockProvider;
@@ -25,13 +28,8 @@
 import org.apache.hudi.config.HoodieLockConfig;
 import org.apache.hudi.config.HoodieWriteConfig;
 import org.apache.hudi.exception.HoodieLockException;
-
-import org.apache.hadoop.fs.FileSystem;
 import org.apache.log4j.LogManager;
 import org.apache.log4j.Logger;
-
-import java.io.Serializable;
-import java.util.concurrent.TimeUnit;
 
 import static org.apache.hudi.common.config.LockConfiguration.LOCK_ACQUIRE_CLIENT_NUM_RETRIES_PROP_KEY;
 import static org.apache.hudi.common.config.LockConfiguration.LOCK_ACQUIRE_CLIENT_RETRY_WAIT_TIME_IN_MILLIS_PROP_KEY;
@@ -86,13 +84,8 @@
   }
 
   /**
-<<<<<<< HEAD
-   * We need to take care of the scenarios that current thread may not the holder of this lock
-   * and trying to call unlock()
-=======
    * We need to take care of the scenarios that current thread may not be the holder of this lock
    * and tries to call unlock()
->>>>>>> b5349492
    */
   public void unlock() {
     if (writeConfig.getWriteConcurrencyMode().supportsOptimisticConcurrencyControl()) {
