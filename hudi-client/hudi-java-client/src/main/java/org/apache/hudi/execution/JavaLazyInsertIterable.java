/*
 * Licensed to the Apache Software Foundation (ASF) under one
 * or more contributor license agreements.  See the NOTICE file
 * distributed with this work for additional information
 * regarding copyright ownership.  The ASF licenses this file
 * to you under the Apache License, Version 2.0 (the
 * "License"); you may not use this file except in compliance
 * with the License.  You may obtain a copy of the License at
 *
 *      http://www.apache.org/licenses/LICENSE-2.0
 *
 * Unless required by applicable law or agreed to in writing, software
 * distributed under the License is distributed on an "AS IS" BASIS,
 * WITHOUT WARRANTIES OR CONDITIONS OF ANY KIND, either express or implied.
 * See the License for the specific language governing permissions and
 * limitations under the License.
 */

package org.apache.hudi.execution;

import org.apache.avro.Schema;
import org.apache.hudi.client.WriteStatus;
import org.apache.hudi.common.engine.TaskContextSupplier;
import org.apache.hudi.common.model.HoodieRecord;
import org.apache.hudi.common.util.queue.HoodieExecutor;
import org.apache.hudi.config.HoodieWriteConfig;
import org.apache.hudi.exception.HoodieException;
import org.apache.hudi.io.WriteHandleFactory;
import org.apache.hudi.table.HoodieTable;
import org.apache.hudi.util.ExecutorFactory;

import java.util.Iterator;
import java.util.List;

import static org.apache.hudi.common.util.ValidationUtils.checkState;

public class JavaLazyInsertIterable<T> extends HoodieLazyInsertIterable<T> {
  public JavaLazyInsertIterable(Iterator<HoodieRecord<T>> recordItr,
                                boolean areRecordsSorted,
                                HoodieWriteConfig config,
                                String instantTime,
                                HoodieTable hoodieTable,
                                String idPrefix,
                                TaskContextSupplier taskContextSupplier) {
    super(recordItr, areRecordsSorted, config, instantTime, hoodieTable, idPrefix, taskContextSupplier);
  }

  public JavaLazyInsertIterable(Iterator<HoodieRecord<T>> recordItr,
                                boolean areRecordsSorted,
                                HoodieWriteConfig config,
                                String instantTime,
                                HoodieTable hoodieTable,
                                String idPrefix,
                                TaskContextSupplier taskContextSupplier,
                                WriteHandleFactory writeHandleFactory) {
    super(recordItr, areRecordsSorted, config, instantTime, hoodieTable, idPrefix, taskContextSupplier, writeHandleFactory);
  }

  @Override
  protected List<WriteStatus> computeNext() {
    // Executor service used for launching writer thread.
    HoodieExecutor<List<WriteStatus>> bufferedIteratorExecutor =
        null;
    try {
      final Schema schema = new Schema.Parser().parse(hoodieConfig.getSchema());
      bufferedIteratorExecutor =
<<<<<<< HEAD
          ExecutorFactory.create(hoodieConfig, inputItr, getInsertHandler(), getTransformFunction(schema));
=======
          QueueBasedExecutorFactory.create(hoodieConfig, inputItr, getInsertHandler(), getCloningTransformer(schema));
>>>>>>> 6ef47723
      final List<WriteStatus> result = bufferedIteratorExecutor.execute();
      checkState(result != null && !result.isEmpty());
      return result;
    } catch (Exception e) {
      throw new HoodieException(e);
    } finally {
      if (null != bufferedIteratorExecutor) {
        bufferedIteratorExecutor.shutdownNow();
        bufferedIteratorExecutor.awaitTermination();
      }
    }
  }
}<|MERGE_RESOLUTION|>--- conflicted
+++ resolved
@@ -64,11 +64,7 @@
     try {
       final Schema schema = new Schema.Parser().parse(hoodieConfig.getSchema());
       bufferedIteratorExecutor =
-<<<<<<< HEAD
-          ExecutorFactory.create(hoodieConfig, inputItr, getInsertHandler(), getTransformFunction(schema));
-=======
-          QueueBasedExecutorFactory.create(hoodieConfig, inputItr, getInsertHandler(), getCloningTransformer(schema));
->>>>>>> 6ef47723
+          ExecutorFactory.create(hoodieConfig, inputItr, getInsertHandler(), getCloningTransformer(schema));
       final List<WriteStatus> result = bufferedIteratorExecutor.execute();
       checkState(result != null && !result.isEmpty());
       return result;
