/*
 * Licensed to the Apache Software Foundation (ASF) under one
 * or more contributor license agreements.  See the NOTICE file
 * distributed with this work for additional information
 * regarding copyright ownership.  The ASF licenses this file
 * to you under the Apache License, Version 2.0 (the
 * "License"); you may not use this file except in compliance
 * with the License.  You may obtain a copy of the License at
 *
 *      http://www.apache.org/licenses/LICENSE-2.0
 *
 * Unless required by applicable law or agreed to in writing, software
 * distributed under the License is distributed on an "AS IS" BASIS,
 * WITHOUT WARRANTIES OR CONDITIONS OF ANY KIND, either express or implied.
 * See the License for the specific language governing permissions and
 * limitations under the License.
 */

package org.apache.hudi.utilities.functional;

import org.apache.hudi.DataSourceWriteOptions;
import org.apache.hudi.common.config.TypedProperties;
import org.apache.hudi.common.testutils.HoodieTestDataGenerator;
import org.apache.hudi.common.util.AvroOrcUtils;
import org.apache.hudi.hive.MultiPartKeysValueExtractor;
import org.apache.hudi.utilities.schema.FilebasedSchemaProvider;
import org.apache.hudi.utilities.testutils.UtilitiesTestBase;

import org.apache.avro.Schema;
import org.apache.hadoop.fs.Path;
import org.apache.log4j.LogManager;
import org.apache.log4j.Logger;
import org.apache.spark.streaming.kafka010.KafkaTestUtils;
import org.junit.jupiter.api.AfterAll;
import org.junit.jupiter.api.AfterEach;
import org.junit.jupiter.api.BeforeAll;
import org.junit.jupiter.api.BeforeEach;

import java.io.IOException;
import java.util.Random;

public class TestHoodieDeltaStreamerBase extends UtilitiesTestBase {


  static final Random RANDOM = new Random();
  static final String PROPS_FILENAME_TEST_SOURCE = "test-source.properties";
  static final String PROPS_FILENAME_TEST_SOURCE1 = "test-source1.properties";
  static final String PROPS_INVALID_HIVE_SYNC_TEST_SOURCE1 = "test-invalid-hive-sync-source1.properties";
  static final String PROPS_INVALID_FILE = "test-invalid-props.properties";
  static final String PROPS_INVALID_TABLE_CONFIG_FILE = "test-invalid-table-config.properties";
  static final String PROPS_FILENAME_TEST_INVALID = "test-invalid.properties";
  static final String PROPS_FILENAME_TEST_CSV = "test-csv-dfs-source.properties";
  static final String PROPS_FILENAME_TEST_PARQUET = "test-parquet-dfs-source.properties";
  static final String PROPS_FILENAME_TEST_ORC = "test-orc-dfs-source.properties";
  static final String PROPS_FILENAME_TEST_JSON_KAFKA = "test-json-kafka-dfs-source.properties";
  static final String PROPS_FILENAME_TEST_MULTI_WRITER = "test-multi-writer.properties";
  static final String FIRST_PARQUET_FILE_NAME = "1.parquet";
  static final String FIRST_ORC_FILE_NAME = "1.orc";
  static String PARQUET_SOURCE_ROOT;
  static String ORC_SOURCE_ROOT;
  static String JSON_KAFKA_SOURCE_ROOT;
  static final int PARQUET_NUM_RECORDS = 5;
  static final int ORC_NUM_RECORDS = 5;
  static final int CSV_NUM_RECORDS = 3;
  static final int JSON_KAFKA_NUM_RECORDS = 5;
  String kafkaCheckpointType = "string";
  // Required fields
  static final String TGT_BASE_PATH_PARAM = "--target-base-path";
  static final String TGT_BASE_PATH_VALUE = "s3://mybucket/blah";
  static final String TABLE_TYPE_PARAM = "--table-type";
  static final String TABLE_TYPE_VALUE = "COPY_ON_WRITE";
  static final String TARGET_TABLE_PARAM = "--target-table";
  static final String TARGET_TABLE_VALUE = "test";
  static final String BASE_FILE_FORMAT_PARAM = "--base-file-format";
  static final String BASE_FILE_FORMAT_VALUE = "PARQUET";
  static final String SOURCE_LIMIT_PARAM = "--source-limit";
  static final String SOURCE_LIMIT_VALUE = "500";
  static final String ENABLE_HIVE_SYNC_PARAM = "--enable-hive-sync";
  static final String HOODIE_CONF_PARAM = "--hoodie-conf";
  static final String HOODIE_CONF_VALUE1 = "hoodie.datasource.hive_sync.table=test_table";
  static final String HOODIE_CONF_VALUE2 = "hoodie.datasource.write.recordkey.field=Field1,Field2,Field3";
  static final Logger LOG = LogManager.getLogger(TestHoodieDeltaStreamerBase.class);
  public static KafkaTestUtils testUtils;
  protected static String topicName;
  protected static String defaultSchemaProviderClassName = FilebasedSchemaProvider.class.getName();
  protected static int testNum = 1;

  @BeforeAll
  public static void initClass() throws Exception {
    UtilitiesTestBase.initClass(true);
    PARQUET_SOURCE_ROOT = dfsBasePath + "/parquetFiles";
    ORC_SOURCE_ROOT = dfsBasePath + "/orcFiles";
    JSON_KAFKA_SOURCE_ROOT = dfsBasePath + "/jsonKafkaFiles";
    testUtils = new KafkaTestUtils();
    testUtils.setup();
    topicName = "topic" + testNum;

    // prepare the configs.
    UtilitiesTestBase.Helpers.copyToDFS("delta-streamer-config/base.properties", dfs, dfsBasePath + "/base.properties");
    UtilitiesTestBase.Helpers.copyToDFS("delta-streamer-config/base.properties", dfs, dfsBasePath + "/config/base.properties");
    UtilitiesTestBase.Helpers.copyToDFS("delta-streamer-config/sql-transformer.properties", dfs,
        dfsBasePath + "/sql-transformer.properties");
    UtilitiesTestBase.Helpers.copyToDFS("delta-streamer-config/source.avsc", dfs, dfsBasePath + "/source.avsc");
    UtilitiesTestBase.Helpers.copyToDFS("delta-streamer-config/source_evolved.avsc", dfs, dfsBasePath + "/source_evolved.avsc");
    UtilitiesTestBase.Helpers.copyToDFS("delta-streamer-config/source-flattened.avsc", dfs, dfsBasePath + "/source-flattened.avsc");
    UtilitiesTestBase.Helpers.copyToDFS("delta-streamer-config/target.avsc", dfs, dfsBasePath + "/target.avsc");
    UtilitiesTestBase.Helpers.copyToDFS("delta-streamer-config/target-flattened.avsc", dfs, dfsBasePath + "/target-flattened.avsc");

    UtilitiesTestBase.Helpers.copyToDFS("delta-streamer-config/source_short_trip_uber.avsc", dfs, dfsBasePath + "/source_short_trip_uber.avsc");
    UtilitiesTestBase.Helpers.copyToDFS("delta-streamer-config/source_uber.avsc", dfs, dfsBasePath + "/source_uber.avsc");
    UtilitiesTestBase.Helpers.copyToDFS("delta-streamer-config/target_short_trip_uber.avsc", dfs, dfsBasePath + "/target_short_trip_uber.avsc");
    UtilitiesTestBase.Helpers.copyToDFS("delta-streamer-config/target_uber.avsc", dfs, dfsBasePath + "/target_uber.avsc");
    UtilitiesTestBase.Helpers.copyToDFS("delta-streamer-config/invalid_hive_sync_uber_config.properties", dfs, dfsBasePath + "/config/invalid_hive_sync_uber_config.properties");
    UtilitiesTestBase.Helpers.copyToDFS("delta-streamer-config/uber_config.properties", dfs, dfsBasePath + "/config/uber_config.properties");
    UtilitiesTestBase.Helpers.copyToDFS("delta-streamer-config/short_trip_uber_config.properties", dfs, dfsBasePath + "/config/short_trip_uber_config.properties");
    UtilitiesTestBase.Helpers.copyToDFS("delta-streamer-config/clusteringjob.properties", dfs, dfsBasePath + "/clusteringjob.properties");

    writeCommonPropsToFile();

    // Properties used for the delta-streamer which incrementally pulls from upstream Hudi source table and writes to
    // downstream hudi table
    TypedProperties downstreamProps = new TypedProperties();
    downstreamProps.setProperty("include", "base.properties");
    downstreamProps.setProperty("hoodie.datasource.write.recordkey.field", "_row_key");
    downstreamProps.setProperty("hoodie.datasource.write.partitionpath.field", "not_there");

    // Source schema is the target schema of upstream table
    downstreamProps.setProperty("hoodie.deltastreamer.schemaprovider.source.schema.file", dfsBasePath + "/target.avsc");
    downstreamProps.setProperty("hoodie.deltastreamer.schemaprovider.target.schema.file", dfsBasePath + "/target.avsc");
    UtilitiesTestBase.Helpers.savePropsToDFS(downstreamProps, dfs, dfsBasePath + "/test-downstream-source.properties");

    // Properties used for testing invalid key generator
    TypedProperties invalidProps = new TypedProperties();
    invalidProps.setProperty("include", "sql-transformer.properties");
    invalidProps.setProperty("hoodie.datasource.write.keygenerator.class", "invalid");
    invalidProps.setProperty("hoodie.datasource.write.recordkey.field", "_row_key");
    invalidProps.setProperty("hoodie.datasource.write.partitionpath.field", "not_there");
    invalidProps.setProperty("hoodie.deltastreamer.schemaprovider.source.schema.file", dfsBasePath + "/source.avsc");
    invalidProps.setProperty("hoodie.deltastreamer.schemaprovider.target.schema.file", dfsBasePath + "/target.avsc");
    UtilitiesTestBase.Helpers.savePropsToDFS(invalidProps, dfs, dfsBasePath + "/" + PROPS_FILENAME_TEST_INVALID);

    TypedProperties props1 = new TypedProperties();
    populateAllCommonProps(props1);
    UtilitiesTestBase.Helpers.savePropsToDFS(props1, dfs, dfsBasePath + "/" + PROPS_FILENAME_TEST_SOURCE1);

    TypedProperties properties = new TypedProperties();
    populateInvalidTableConfigFilePathProps(properties);
    UtilitiesTestBase.Helpers.savePropsToDFS(properties, dfs, dfsBasePath + "/" + PROPS_INVALID_TABLE_CONFIG_FILE);

    TypedProperties invalidHiveSyncProps = new TypedProperties();
    invalidHiveSyncProps.setProperty("hoodie.deltastreamer.ingestion.tablesToBeIngested", "uber_db.dummy_table_uber");
    invalidHiveSyncProps.setProperty("hoodie.deltastreamer.ingestion.uber_db.dummy_table_uber.configFile", dfsBasePath + "/config/invalid_hive_sync_uber_config.properties");
    UtilitiesTestBase.Helpers.savePropsToDFS(invalidHiveSyncProps, dfs, dfsBasePath + "/" + PROPS_INVALID_HIVE_SYNC_TEST_SOURCE1);

    prepareParquetDFSFiles(PARQUET_NUM_RECORDS, PARQUET_SOURCE_ROOT);
    prepareORCDFSFiles(ORC_NUM_RECORDS, ORC_SOURCE_ROOT);
  }

  protected static void writeCommonPropsToFile() throws IOException {
    TypedProperties props = new TypedProperties();
    props.setProperty("include", "sql-transformer.properties");
    props.setProperty("hoodie.datasource.write.keygenerator.class", TestHoodieDeltaStreamer.TestGenerator.class.getName());
    props.setProperty("hoodie.datasource.write.recordkey.field", "_row_key");
    props.setProperty("hoodie.datasource.write.partitionpath.field", "not_there");
    props.setProperty("hoodie.deltastreamer.schemaprovider.source.schema.file", dfsBasePath + "/source.avsc");
    props.setProperty("hoodie.deltastreamer.schemaprovider.target.schema.file", dfsBasePath + "/target.avsc");

    // Hive Configs
    props.setProperty(DataSourceWriteOptions.HIVE_URL().key(), "jdbc:hive2://127.0.0.1:9999/");
    props.setProperty(DataSourceWriteOptions.HIVE_DATABASE().key(), "testdb1");
    props.setProperty(DataSourceWriteOptions.HIVE_TABLE().key(), "hive_trips");
    props.setProperty(DataSourceWriteOptions.HIVE_PARTITION_FIELDS().key(), "datestr");
    props.setProperty(DataSourceWriteOptions.HIVE_PARTITION_EXTRACTOR_CLASS().key(),
        MultiPartKeysValueExtractor.class.getName());
    UtilitiesTestBase.Helpers.savePropsToDFS(props, dfs, dfsBasePath + "/" + PROPS_FILENAME_TEST_SOURCE);
  }

  @BeforeEach
  public void setup() throws Exception {
    super.setup();
  }

  @AfterAll
  public static void cleanupClass() {
    UtilitiesTestBase.cleanupClass();
    if (testUtils != null) {
      testUtils.teardown();
    }
  }

  @AfterEach
  public void teardown() throws Exception {
    super.teardown();
  }

  private static void populateInvalidTableConfigFilePathProps(TypedProperties props) {
    props.setProperty("hoodie.datasource.write.keygenerator.class", TestHoodieDeltaStreamer.TestGenerator.class.getName());
    props.setProperty("hoodie.deltastreamer.keygen.timebased.output.dateformat", "yyyyMMdd");
    props.setProperty("hoodie.deltastreamer.ingestion.tablesToBeIngested", "uber_db.dummy_table_uber");
    props.setProperty("hoodie.deltastreamer.ingestion.uber_db.dummy_table_uber.configFile", dfsBasePath + "/config/invalid_uber_config.properties");
  }

  static void populateAllCommonProps(TypedProperties props) {
    populateCommonProps(props);
    populateCommonKafkaProps(props);
    populateCommonHiveProps(props);
  }

  protected static void populateCommonProps(TypedProperties props) {
    props.setProperty("hoodie.datasource.write.keygenerator.class", TestHoodieDeltaStreamer.TestGenerator.class.getName());
    props.setProperty("hoodie.deltastreamer.keygen.timebased.output.dateformat", "yyyyMMdd");
    props.setProperty("hoodie.deltastreamer.ingestion.tablesToBeIngested", "short_trip_db.dummy_table_short_trip,uber_db.dummy_table_uber");
    props.setProperty("hoodie.deltastreamer.ingestion.uber_db.dummy_table_uber.configFile", dfsBasePath + "/config/uber_config.properties");
    props.setProperty("hoodie.deltastreamer.ingestion.short_trip_db.dummy_table_short_trip.configFile", dfsBasePath + "/config/short_trip_uber_config.properties");
  }

  protected static void populateCommonKafkaProps(TypedProperties props) {
    //Kafka source properties
    props.setProperty("bootstrap.servers", testUtils.brokerAddress());
    props.setProperty("auto.offset.reset", "earliest");
    props.setProperty("key.serializer", "org.apache.kafka.common.serialization.StringSerializer");
    props.setProperty("value.serializer", "org.apache.kafka.common.serialization.StringSerializer");
    props.setProperty("hoodie.deltastreamer.kafka.source.maxEvents", String.valueOf(5000));
  }

  protected static void populateCommonHiveProps(TypedProperties props) {
    // Hive Configs
    props.setProperty(DataSourceWriteOptions.HIVE_URL().key(), "jdbc:hive2://127.0.0.1:9999/");
    props.setProperty(DataSourceWriteOptions.HIVE_DATABASE().key(), "testdb2");
    props.setProperty(DataSourceWriteOptions.HIVE_ASSUME_DATE_PARTITION().key(), "false");
    props.setProperty(DataSourceWriteOptions.HIVE_PARTITION_FIELDS().key(), "datestr");
    props.setProperty(DataSourceWriteOptions.HIVE_PARTITION_EXTRACTOR_CLASS().key(),
        MultiPartKeysValueExtractor.class.getName());
  }

  protected static void prepareParquetDFSFiles(int numRecords) throws IOException {
    prepareParquetDFSFiles(numRecords, PARQUET_SOURCE_ROOT);
  }

  protected static void prepareParquetDFSFiles(int numRecords, String baseParquetPath) throws IOException {
    prepareParquetDFSFiles(numRecords, baseParquetPath, FIRST_PARQUET_FILE_NAME, false, null, null);
  }

  protected static void prepareParquetDFSFiles(int numRecords, String baseParquetPath, String fileName, boolean useCustomSchema,
                                               String schemaStr, Schema schema) throws IOException {
    String path = baseParquetPath + "/" + fileName;
    HoodieTestDataGenerator dataGenerator = new HoodieTestDataGenerator();
    if (useCustomSchema) {
      Helpers.saveParquetToDFS(Helpers.toGenericRecords(
          dataGenerator.generateInsertsAsPerSchema("000", numRecords, schemaStr),
          schema), new Path(path), HoodieTestDataGenerator.AVRO_TRIP_SCHEMA);
    } else {
      Helpers.saveParquetToDFS(Helpers.toGenericRecords(
          dataGenerator.generateInserts("000", numRecords)), new Path(path));
    }
  }
<<<<<<< HEAD

  protected static void prepareORCDFSFiles(int numRecords) throws IOException {
    prepareORCDFSFiles(numRecords, ORC_SOURCE_ROOT);
  }

  protected static void prepareORCDFSFiles(int numRecords, String baseORCPath) throws IOException {
    prepareORCDFSFiles(numRecords, baseORCPath, FIRST_ORC_FILE_NAME, false, null, null);
  }

  protected static void prepareORCDFSFiles(int numRecords, String baseORCPath, String fileName, boolean useCustomSchema,
                                               String schemaStr, Schema schema) throws IOException {
    String path = baseORCPath + "/" + fileName;
    HoodieTestDataGenerator dataGenerator = new HoodieTestDataGenerator();
    if (useCustomSchema) {
      Helpers.saveORCToDFS(Helpers.toGenericRecords(
              dataGenerator.generateInsertsAsPerSchema("000", numRecords, schemaStr),
              schema), new Path(path), AvroOrcUtils.createOrcSchema(HoodieTestDataGenerator.AVRO_TRIP_SCHEMA));
    } else {
      Helpers.saveORCToDFS(Helpers.toGenericRecords(
              dataGenerator.generateInserts("000", numRecords)), new Path(path));
    }
  }

=======
>>>>>>> c9fa3cff
}<|MERGE_RESOLUTION|>--- conflicted
+++ resolved
@@ -254,7 +254,6 @@
           dataGenerator.generateInserts("000", numRecords)), new Path(path));
     }
   }
-<<<<<<< HEAD
 
   protected static void prepareORCDFSFiles(int numRecords) throws IOException {
     prepareORCDFSFiles(numRecords, ORC_SOURCE_ROOT);
@@ -278,6 +277,4 @@
     }
   }
 
-=======
->>>>>>> c9fa3cff
 }